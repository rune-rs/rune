--- conflicted
+++ resolved
@@ -424,7 +424,6 @@
         Ok(expanded)
     }
 
-<<<<<<< HEAD
     /// Perform an attribute macro expansion.
     fn expand_attribute_macro<T>(
         &mut self,
@@ -454,148 +453,6 @@
         Ok(expanded)
     }
 
-    /// pre-process uses and expand item macros.
-    ///
-    /// Uses are processed first in a file, and once processed any potential
-    /// macro expansions are expanded.
-    /// If these produce uses, these are processed, and so forth.
-    fn preprocess_items(
-        &mut self,
-        items: &mut Vec<(ast::Item, Option<T![;]>)>,
-    ) -> compile::Result<()> {
-        let mut queue = items.drain(..).collect::<VecDeque<_>>();
-
-        // TODO ATTRMACRO also expand attributes here wait for https://github.com/rune-rs/rune/pull/526
-        while let Some((item, semi)) = queue.pop_front() {
-            match item {
-                ast::Item::Use(item_use) => {
-                    let visibility = ast_to_visibility(&item_use.visibility)?;
-
-                    let import = Import {
-                        kind: ImportKind::Global,
-                        visibility,
-                        module: self.mod_item,
-                        item: self.items.item().clone(),
-                        source_id: self.source_id,
-                        ast: Box::new(item_use),
-                    };
-
-                    let queue = &mut self.queue;
-
-                    import.process(self.context, &mut self.q, &mut |task| {
-                        queue.push_back(task);
-                    })?;
-                }
-                ast::Item::MacroCall(mut macro_call) => {
-                    let mut attributes = attrs::Attributes::new(macro_call.attributes.to_vec());
-
-                    if self.try_expand_internal_macro(&mut attributes, &mut macro_call)? {
-                        items.push((ast::Item::MacroCall(macro_call), semi));
-                    } else {
-                        let file = self.expand_macro::<ast::File>(&mut macro_call)?;
-
-                        for entry in file.items.into_iter().rev() {
-                            queue.push_front(entry);
-                        }
-                    }
-
-                    if let Some(span) = attributes.remaining() {
-                        return Err(compile::Error::msg(span, "unsupported item attribute"));
-                    }
-                }
-                item => match item.without_first_attr() {
-                    Ok((mut attr, mut item)) => {
-                        let file =
-                            self.expand_attribute_macro::<ast::File>(&mut attr, &mut item)?;
-                        for entry in file.items.into_iter().rev() {
-                            queue.push_front(entry);
-                        }
-                    }
-                    Err(item) => items.push((item, semi)),
-                },
-            }
-        }
-
-        Ok(())
-    }
-
-    /// Preprocess uses in statements.
-    fn preprocess_stmts(&mut self, stmts: &mut Vec<ast::Stmt>) -> compile::Result<()> {
-        stmts.sort_by_key(|s| s.sort_key());
-
-        let mut queue = stmts.drain(..).collect::<VecDeque<_>>();
-
-        // TODO ATTRMACRO attribute macros should also be expanded first
-        while let Some(stmt) = queue.pop_front() {
-            match stmt {
-                ast::Stmt::Item(ast::Item::Use(item_use), _) => {
-                    let visibility = ast_to_visibility(&item_use.visibility)?;
-
-                    let import = Import {
-                        kind: ImportKind::Global,
-                        visibility,
-                        module: self.mod_item,
-                        item: self.items.item().clone(),
-                        source_id: self.source_id,
-                        ast: Box::new(item_use),
-                    };
-
-                    let queue = &mut self.queue;
-
-                    import.process(self.context, &mut self.q, &mut |task| {
-                        queue.push_back(task);
-                    })?;
-                }
-                ast::Stmt::Item(ast::Item::MacroCall(mut macro_call), semi) => {
-                    let mut attributes = attrs::Attributes::new(macro_call.attributes.to_vec());
-
-                    if self.try_expand_internal_macro(&mut attributes, &mut macro_call)? {
-                        // Expand into an expression so that it gets compiled.
-                        let stmt = match semi {
-                            Some(semi) => ast::Stmt::Semi(ast::StmtSemi::new(
-                                ast::Expr::MacroCall(macro_call),
-                                semi,
-                            )),
-                            None => ast::Stmt::Expr(ast::Expr::MacroCall(macro_call)),
-                        };
-
-                        stmts.push(stmt);
-                    } else if let Some(out) =
-                        self.expand_macro::<Option<ast::ItemOrExpr>>(&mut macro_call)?
-                    {
-                        let stmt = match out {
-                            ast::ItemOrExpr::Item(item) => ast::Stmt::Item(item, semi),
-                            ast::ItemOrExpr::Expr(expr) => match semi {
-                                Some(semi) => ast::Stmt::Semi(
-                                    ast::StmtSemi::new(expr, semi)
-                                        .with_needs_semi(macro_call.needs_semi()),
-                                ),
-                                None => ast::Stmt::Expr(expr),
-                            },
-                        };
-
-                        queue.push_front(stmt);
-                    }
-
-                    if let Some(span) = attributes.remaining() {
-                        return Err(compile::Error::msg(span, "unsupported statement attribute"));
-                    }
-                }
-                ast::Stmt::Item(mut i, semi) => {
-                    item(&mut i, self)?;
-                    stmts.push(ast::Stmt::Item(i, semi));
-                }
-                stmt => {
-                    stmts.push(stmt);
-                }
-            }
-        }
-
-        Ok(())
-    }
-
-=======
->>>>>>> e5b7a3a1
     /// Construct the calling convention based on the parameters.
     fn call(generator: bool, kind: IndexFnKind) -> Option<Call> {
         match kind {
@@ -697,6 +554,7 @@
 
     // Items take priority.
     let mut head = VecDeque::new();
+
     // Macros are expanded as they are encountered, but after regular items have
     // been processed.
     let mut queue = VecDeque::new();
@@ -713,7 +571,24 @@
     }
 
     'uses: while !head.is_empty() || !queue.is_empty() {
-        while let Some((i, semi)) = head.pop_front() {
+        while let Some((mut i, semi)) = head.pop_front() {
+            if let Some(mut attr) = i.remove_first_attribute() {
+                let file = idx.expand_attribute_macro::<ast::File>(&mut attr, &mut i)?;
+
+                for (item, semi) in file.items.into_iter().rev() {
+                    match item {
+                        ast::Item::MacroCall(macro_call) => {
+                            queue.push_front((0, macro_call, semi));
+                        }
+                        i => {
+                            head.push_front((i, semi));
+                        }
+                    }
+                }
+
+                continue;
+            }
+
             if let Some(semi) = semi {
                 if !i.needs_semi_colon() {
                     idx.diagnostics
