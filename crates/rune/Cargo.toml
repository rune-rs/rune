[package]
name = "rune"
version = "0.12.3"
authors = ["John-John Tedro <udoprog@tedro.se>"]
edition = "2021"
rust-version = "1.65"
description = "The Rune Language, an embeddable dynamic programming language for Rust."
documentation = "https://docs.rs/rune"
readme = "README.md"
homepage = "https://github.com/rune-rs/rune"
repository = "https://github.com/rune-rs/rune"
license = "MIT/Apache-2.0"
keywords = ["language", "scripting", "scripting-language"]
categories = ["parser-implementations"]

[features]
default = ["emit"]
emit = ["codespan-reporting"]
bench = []
workspace = ["toml", "semver", "relative-path", "serde-hashkey"]
doc = ["rust-embed", "handlebars", "pulldown-cmark", "syntect"]
<<<<<<< HEAD
cli = ["doc", "bincode", "atty", "tracing-subscriber", "anyhow/std", "clap", "webbrowser", "capture-io", "disable-io", "languageserver", "fmt"]
languageserver = ["lsp", "ropey", "percent-encoding", "url", "serde_json", "tokio", "workspace"]
=======
cli = ["doc", "bincode", "atty", "tracing-subscriber", "anyhow/std", "clap", "webbrowser", "capture-io", "disable-io", "languageserver"]
languageserver = ["lsp", "ropey", "percent-encoding", "url", "serde_json", "tokio", "workspace", "doc"]
>>>>>>> 266283fe
capture-io = ["parking_lot"]
disable-io = []
fmt = []

[dependencies]
rune-macros = { version = "=0.12.3", path = "../rune-macros" }

anyhow = "1.0.70"
atty = { version = "0.2.14", optional = true }
bincode = { version = "1.3.3", optional = true }
byteorder = "1.4.3"
clap = { version = "4.2.2", features = ["derive"], optional = true }
codespan-reporting = { version = "0.11.1", optional = true }
futures-core = "0.3.28"
futures-util = "0.3.28"
handlebars = { version = "4.3.6", optional = true }
hashbrown = { version = "0.13.2", features = ["serde"] }
itoa = "1.0.6"
linked-hash-map = { version = "0.5.6", features = ["serde"] }
num = "0.4.0"
num-bigint = "0.4.3"
pin-project = "1.0.12"
pulldown-cmark = { version = "0.9.2", optional = true }
relative-path = { version = "1.8.0", optional = true, features = ["serde"] }
rust-embed = { version = "6.6.1", optional = true }
ryu = "1.0.13"
semver = { version = "1.0.17", optional = true, features = ["serde"] }
serde = { version = "1.0.160", features = ["derive", "rc"] }
serde_bytes = "0.11.9"
serde-hashkey = { version = "0.4.5", optional = true }
smallvec = { version = "1.10.0", features = ["write", "serde", "const_new"] }
syntect = { version = "5.0.0", optional = true }
thiserror = "1.0.40"
tokio = { version = "1.27.0", features = ["rt-multi-thread", "fs"], optional = true }
toml = { version = "0.7.3", optional = true, features = ["parse"] }
tracing = "0.1.37"
tracing-subscriber = { version = "0.3.16", features = ["env-filter"], optional = true }
twox-hash = { version = "1.6.3", default-features = false }
webbrowser = { version = "0.8.9", optional = true }
parking_lot = { version = "0.12.1", optional = true }
lsp = { version = "0.94.0", package = "lsp-types", optional = true }
ropey = { version = "1.6.0", optional = true }
percent-encoding = { version = "2.2.0", optional = true }
url = { version = "2.3.1", optional = true }
serde_json = { version = "1.0.96", optional = true }

[dev-dependencies]
tokio = { version = "1.27.0", features = ["full"] }
static_assertions = "1.1.0"
checkers = "0.6.3"
futures-executor = "0.3.28"

[package.metadata.docs.rs]
all-features = true
rustdoc-args = ["--cfg", "docsrs"]<|MERGE_RESOLUTION|>--- conflicted
+++ resolved
@@ -19,13 +19,8 @@
 bench = []
 workspace = ["toml", "semver", "relative-path", "serde-hashkey"]
 doc = ["rust-embed", "handlebars", "pulldown-cmark", "syntect"]
-<<<<<<< HEAD
 cli = ["doc", "bincode", "atty", "tracing-subscriber", "anyhow/std", "clap", "webbrowser", "capture-io", "disable-io", "languageserver", "fmt"]
-languageserver = ["lsp", "ropey", "percent-encoding", "url", "serde_json", "tokio", "workspace"]
-=======
-cli = ["doc", "bincode", "atty", "tracing-subscriber", "anyhow/std", "clap", "webbrowser", "capture-io", "disable-io", "languageserver"]
 languageserver = ["lsp", "ropey", "percent-encoding", "url", "serde_json", "tokio", "workspace", "doc"]
->>>>>>> 266283fe
 capture-io = ["parking_lot"]
 disable-io = []
 fmt = []
